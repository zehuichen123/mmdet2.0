from .atss import ATSS
from .base import BaseDetector
from .cascade_rcnn import CascadeRCNN
from .fast_rcnn import FastRCNN
from .faster_rcnn import FasterRCNN
from .fcos import FCOS
from .fovea import FOVEA
from .fsaf import FSAF
from .grid_rcnn import GridRCNN
from .htc import HybridTaskCascade
from .mask_rcnn import MaskRCNN
from .mask_scoring_rcnn import MaskScoringRCNN
from .nasfcos import NASFCOS
from .reppoints_detector import RepPointsDetector
from .retinanet import RetinaNet
from .rpn import RPN
from .single_stage import SingleStageDetector
from .two_stage import TwoStageDetector
from .solo import SOLO

__all__ = [
    'ATSS', 'BaseDetector', 'SingleStageDetector', 'TwoStageDetector', 'RPN',
    'FastRCNN', 'FasterRCNN', 'MaskRCNN', 'CascadeRCNN', 'HybridTaskCascade',
    'RetinaNet', 'FCOS', 'GridRCNN', 'MaskScoringRCNN', 'RepPointsDetector',
<<<<<<< HEAD
    'FOVEA', 'FSAF', 'SOLO'
=======
    'FOVEA', 'FSAF', 'NASFCOS'
>>>>>>> 145a2d5c
]<|MERGE_RESOLUTION|>--- conflicted
+++ resolved
@@ -22,9 +22,5 @@
     'ATSS', 'BaseDetector', 'SingleStageDetector', 'TwoStageDetector', 'RPN',
     'FastRCNN', 'FasterRCNN', 'MaskRCNN', 'CascadeRCNN', 'HybridTaskCascade',
     'RetinaNet', 'FCOS', 'GridRCNN', 'MaskScoringRCNN', 'RepPointsDetector',
-<<<<<<< HEAD
-    'FOVEA', 'FSAF', 'SOLO'
-=======
-    'FOVEA', 'FSAF', 'NASFCOS'
->>>>>>> 145a2d5c
+    'FOVEA', 'FSAF', 'NASFCOS', 'SOLO', 
 ]