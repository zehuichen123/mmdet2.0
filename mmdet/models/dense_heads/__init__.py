--- conflicted
+++ resolved
@@ -21,9 +21,5 @@
     'AnchorHead', 'GuidedAnchorHead', 'FeatureAdaption', 'RPNHead',
     'GARPNHead', 'RetinaHead', 'RetinaSepBNHead', 'GARetinaHead', 'SSDHead',
     'FCOSHead', 'RepPointsHead', 'FoveaHead', 'FreeAnchorRetinaHead',
-<<<<<<< HEAD
-    'ATSSHead', 'FSAFHead', 'SOLOV2Head'
-=======
-    'ATSSHead', 'FSAFHead', 'NASFCOSHead', 'PISARetinaHead', 'PISASSDHead'
->>>>>>> 145a2d5c
+    'ATSSHead', 'FSAFHead', 'SOLOV2Head','NASFCOSHead', 'PISARetinaHead', 'PISASSDHead'
 ]