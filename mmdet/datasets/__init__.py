from .builder import DATASETS, PIPELINES, build_dataloader, build_dataset
from .cityscapes import CityscapesDataset
from .coco import CocoDataset
from .custom import CustomDataset
from .dataset_wrappers import (ClassBalancedDataset, ConcatDataset,
                               RepeatDataset)
from .lvis import LVISDataset
from .samplers import DistributedGroupSampler, DistributedSampler, GroupSampler
from .voc import VOCDataset
from .wider_face import WIDERFaceDataset
from .xml_style import XMLDataset
from .future_dataset import FutureDataset

__all__ = [
    'CustomDataset', 'XMLDataset', 'CocoDataset', 'VOCDataset',
<<<<<<< HEAD
    'CityscapesDataset', 'GroupSampler', 'DistributedGroupSampler',
    'DistributedSampler', 'build_dataloader', 'ConcatDataset', 'RepeatDataset',
    'ClassBalancedDataset', 'WIDERFaceDataset', 'DATASETS', 'PIPELINES',
    'build_dataset', 'FutureDataset'
=======
    'CityscapesDataset', 'LVISDataset', 'GroupSampler',
    'DistributedGroupSampler', 'DistributedSampler', 'build_dataloader',
    'ConcatDataset', 'RepeatDataset', 'ClassBalancedDataset',
    'WIDERFaceDataset', 'DATASETS', 'PIPELINES', 'build_dataset'
>>>>>>> 93de2d41
]<|MERGE_RESOLUTION|>--- conflicted
+++ resolved
@@ -13,15 +13,8 @@
 
 __all__ = [
     'CustomDataset', 'XMLDataset', 'CocoDataset', 'VOCDataset',
-<<<<<<< HEAD
-    'CityscapesDataset', 'GroupSampler', 'DistributedGroupSampler',
-    'DistributedSampler', 'build_dataloader', 'ConcatDataset', 'RepeatDataset',
-    'ClassBalancedDataset', 'WIDERFaceDataset', 'DATASETS', 'PIPELINES',
-    'build_dataset', 'FutureDataset'
-=======
     'CityscapesDataset', 'LVISDataset', 'GroupSampler',
     'DistributedGroupSampler', 'DistributedSampler', 'build_dataloader',
     'ConcatDataset', 'RepeatDataset', 'ClassBalancedDataset',
-    'WIDERFaceDataset', 'DATASETS', 'PIPELINES', 'build_dataset'
->>>>>>> 93de2d41
+    'WIDERFaceDataset', 'DATASETS', 'PIPELINES', 'build_dataset', 'FutureDataset'
 ]